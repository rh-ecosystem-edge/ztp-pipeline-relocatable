apiVersion: tekton.dev/v1beta1
kind: Pipeline
metadata:
  name: deploy-ztp-edgeclusters-sno
spec:
  description: Tekton Pipeline to deploy ZTPFW Edge-clusters clusters
  params:
    - name: ztp-container-image
      type: string
      default: "quay.io/ztpfw/pipeline:latest"
    - name: kubeconfig
      type: string
    - name: edgeclusters-config
      type: string
    - name: mock
      type: string
      default: "false"
  workspaces:
    - name: ztp
  tasks:

  # Preflight
  - name: pre-flight
    taskRef:
      name: common-pre-flight-edgeclusters
    params:
      - name: edgeclusters-config
        value: $(params.edgeclusters-config)
      - name: kubeconfig
        value: $(params.kubeconfig)
      - name: ztp-container-image
        value: $(params.ztp-container-image)
      - name: mock
        value: $(params.mock)
    workspaces:
      - name: ztp
        workspace: ztp

  # Deploy Edge-clusters
  - name: deploy-edgeclusters
    taskRef:
      name: edgecluster-deploy-edgecluster
    params:
      - name: edgeclusters-config
        value: $(params.edgeclusters-config)
      - name: kubeconfig
        value: $(params.kubeconfig)
      - name: ztp-container-image
        value: $(params.ztp-container-image)
      - name: mock
        value: $(params.mock)
    runAfter:
      - pre-flight
    workspaces:
      - name: ztp
        workspace: ztp

  # Deploy ICSP Edge-clusters Pre
  - name: deploy-icsp-edgeclusters-pre
    taskRef:
      name: edgecluster-deploy-icsp-edgeclusters-pre
    params:
      - name: edgeclusters-config
        value: $(params.edgeclusters-config)
      - name: kubeconfig
        value: $(params.kubeconfig)
      - name: ztp-container-image
        value: $(params.ztp-container-image)
      - name: mock
        value: $(params.mock)
    runAfter:
      - deploy-edgeclusters
    workspaces:
      - name: ztp
        workspace: ztp

  # Deploy MetalLB
  - name: deploy-metallb
    taskRef:
      name: edgecluster-deploy-metallb
    params:
      - name: edgeclusters-config
        value: $(params.edgeclusters-config)
      - name: kubeconfig
        value: $(params.kubeconfig)
      - name: ztp-container-image
        value: $(params.ztp-container-image)
      - name: mock
        value: $(params.mock)
    runAfter:
      - deploy-icsp-edgeclusters-pre
    workspaces:
      - name: ztp
        workspace: ztp


  # Deploy LVMO
  - name: deploy-lvmo
    taskRef:
      name: edgecluster-deploy-lvmo
    params:
      - name: edgeclusters-config
        value: $(params.edgeclusters-config)
      - name: kubeconfig
        value: $(params.kubeconfig)
      - name: ztp-container-image
        value: $(params.ztp-container-image)
      - name: mock
        value: $(params.mock)
    runAfter:
      - deploy-metallb
    workspaces:
      - name: ztp
        workspace: ztp

  # Deploy ZTPFWUI
  - name: deploy-ui
    taskRef:
      name: edgecluster-deploy-ui
    params:
      - name: edgeclusters-config
        value: $(params.edgeclusters-config)
      - name: kubeconfig
        value: $(params.kubeconfig)
      - name: ztp-container-image
        value: $(params.ztp-container-image)
      - name: mock
        value: $(params.mock)
    runAfter:
      - deploy-lvmo
    workspaces:
      - name: ztp
        workspace: ztp

<<<<<<< HEAD
=======
  # Deploy LVMO
>>>>>>> 622fc505
  - name: deploy-odf
    taskRef:
      name: edgecluster-deploy-odf
    params:
      - name: edgeclusters-config
        value: $(params.edgeclusters-config)
      - name: kubeconfig
        value: $(params.kubeconfig)
      - name: ztp-container-image
        value: $(params.ztp-container-image)
      - name: mock
        value: $(params.mock)
    runAfter:
      - deploy-lvmo
    workspaces:
      - name: ztp
        workspace: ztp

<<<<<<< HEAD
  # Deploy Disconnected Registry
  - name: deploy-disconnected-registry
    taskRef:
      name: edgecluster-deploy-disconnected-registry-edgeclusters
    params:
      - name: edgeclusters-config
        value: $(params.edgeclusters-config)
      - name: kubeconfig
        value: $(params.kubeconfig)
      - name: ztp-container-image
        value: $(params.ztp-container-image)
      - name: mock
        value: $(params.mock)
    runAfter:
      - deploy-odf
    workspaces:
      - name: ztp
        workspace: ztp

=======
>>>>>>> 622fc505
  # Detach Edge-cluster Cluster
  - name: detach-cluster
    taskRef:
      name: edgecluster-detach-cluster
    params:
      - name: edgeclusters-config
        value: $(params.edgeclusters-config)
      - name: kubeconfig
        value: $(params.kubeconfig)
      - name: ztp-container-image
        value: $(params.ztp-container-image)
      - name: mock
        value: $(params.mock)
    runAfter:
      - deploy-disconnected-registry
    workspaces:
      - name: ztp
        workspace: ztp<|MERGE_RESOLUTION|>--- conflicted
+++ resolved
@@ -132,10 +132,7 @@
       - name: ztp
         workspace: ztp
 
-<<<<<<< HEAD
-=======
-  # Deploy LVMO
->>>>>>> 622fc505
+  # Deploy ODF
   - name: deploy-odf
     taskRef:
       name: edgecluster-deploy-odf
@@ -154,7 +151,6 @@
       - name: ztp
         workspace: ztp
 
-<<<<<<< HEAD
   # Deploy Disconnected Registry
   - name: deploy-disconnected-registry
     taskRef:
@@ -174,8 +170,6 @@
       - name: ztp
         workspace: ztp
 
-=======
->>>>>>> 622fc505
   # Detach Edge-cluster Cluster
   - name: detach-cluster
     taskRef:
