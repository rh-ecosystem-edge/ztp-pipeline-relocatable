#!/usr/bin/env bash

set -o pipefail
set -o nounset
#set -o errexit
set -m

function get_tkn() {
    URL="https://mirror.openshift.com/pub/openshift-v4/x86_64/clients/pipeline/latest/tkn-linux-amd64-0.21.0.tar.gz"
    BIN_FOLDER="${HOME}/bin"

    if ! (command -v tkn &>/dev/null); then
        echo ">>>> Downloading TKN Client into: ${BIN_FOLDER}"
        echo ">>>>>>>>>>>>>>>>>>>>>>>>>>>>>>>>>>>>>>>>>>>>>>>>>>>>>>>>>>>>>>"
        mkdir -p ${BIN_FOLDER}
        wget ${URL} -O "${BIN_FOLDER}/tkn.tar.gz"
        tar xvzf "${BIN_FOLDER}/tkn.tar.gz" -C "${BIN_FOLDER}"
        chmod 755 ${BIN_FOLDER}/tkn
        rm -rf "${BIN_FOLDER}/LICENSE"
    else
        echo ">>>> Binary tkn already installed!"
    fi
}

function check_resource() {
    # 1 - Resource type: "deployment"
    # 2 - Resource name: "openshift-pipelines-operator"
    # 3 - Type Status: "Available"
    # 4 - Namespace: "openshift-operators"

    if [[ -z ${1} ]]; then
        echo "I need a resource to check, value passed: \"${1}\""
        exit 1
    fi

    if [[ -z ${2} ]]; then
        echo "I need a resource name to check, value passed: \"${2}\""
        exit 1
    fi

    if [[ -z ${3} ]]; then
        echo "I need a Type Status (E.G 'Available') from status.conditions json field to check, value passed: \"${3}\""
        exit 1
    fi

    if [[ -z ${4} ]]; then
        echo "I need a Namespace to check the resource into, value passed: \"${4}\""
        exit 1
    fi

    RESOURCE="${1}"
    RESOURCE_NAME="${2}"
    TYPE_STATUS="${3}"
    NAMESPACE="${4}"

    echo ">>>> Checking Resource: ${RESOURCE} with name ${RESOURCE_NAME}"
    echo ">>>>>>>>>>>>>>>>>>>>>>>>>>>>>>>>>>>>>>>>>>>>>>>>>>>>>>>>>>>>>>"
    timeout=0
    ready=false
    while [ "$timeout" -lt "240" ]; do
        if [[ $(oc --kubeconfig=${KUBECONFIG_HUB} -n ${NAMESPACE} get ${RESOURCE} ${RESOURCE_NAME} -o jsonpath="{.status.conditions[?(@.type==\"${TYPE_STATUS}\")].status}") == 'True' ]]; then
            ready=true
            break
        fi
        echo "Waiting for ${RESOURCE} ${RESOURCE_NAME} to change the status to ${TYPE_STATUS}"
        sleep 20
        timeout=$((timeout + 1))
    done

    if [ "$ready" == "false" ]; then
        echo "Timeout waiting for ${RESOURCE}-${RESOURCE_NAME} to change the status to ${TYPE_STATUS}"
        exit 1
    fi
}

function create_permissions() {
    echo ">>>> Creating NS ${SPOKE_DEPLOYER_NS} and giving permissions to SA ${SPOKE_DEPLOYER_SA}"
    echo ">>>>>>>>>>>>>>>>>>>>>>>>>>>>>>>>>>>>>>>>>>>>>>>>>>>>>>>>>>>>>>>>>>>>>>>>>>>>>>>>>>>>>>>"
    oc --kubeconfig=${KUBECONFIG_HUB} create namespace ${SPOKE_DEPLOYER_NS} -o yaml --dry-run=client | oc apply -f -
    oc --kubeconfig=${KUBECONFIG_HUB} -n ${SPOKE_DEPLOYER_NS} create sa ${SPOKE_DEPLOYER_SA} -o yaml --dry-run=client | oc apply -f -
    oc --kubeconfig=${KUBECONFIG_HUB} -n ${SPOKE_DEPLOYER_NS} adm policy add-scc-to-user -z anyuid ${SPOKE_DEPLOYER_SA} -o yaml --dry-run=client | oc apply -f -
    oc --kubeconfig=${KUBECONFIG_HUB} create clusterrolebinding ${SPOKE_DEPLOYER_ROLEBINDING} --clusterrole=cluster-admin --serviceaccount=spoke-deployer:pipeline -o yaml --dry-run=client | oc apply -f -
    oc --kubeconfig=${KUBECONFIG_HUB} -n ${SPOKE_DEPLOYER_NS} adm policy add-cluster-role-to-user cluster-admin -z ${SPOKE_DEPLOYER_SA} -o yaml --dry-run=client | oc apply -f -
    echo
}

function clone_ztp() {
    echo ">>>> Cloning Repository into your local folder"
    echo ">>>>>>>>>>>>>>>>>>>>>>>>>>>>>>>>>>>>>>>>>>>>>>"
    rm -rf ${WORKDIR}
    git clone https://github.com/rh-ecosystem-edge/ztp-pipeline-relocatable.git -b ${BRANCH} ${WORKDIR}
    echo
}

function deploy_pipeline() {
    echo ">>>> Deploying Kubeframe Pipelines Resources"
    echo ">>>>>>>>>>>>>>>>>>>>>>>>>>>>>>>>>>>>>>>>>>>>"
    oc --kubeconfig=${KUBECONFIG_HUB} apply -k ${PIPELINES_DIR}/resources/.
}

function deploy_openshift_pipelines() {

    echo ">>>> Deploying Openshift Pipelines"
    echo ">>>>>>>>>>>>>>>>>>>>>>>>>>>>>>>>>>"
    oc --kubeconfig=${KUBECONFIG_HUB} apply -f ${PIPELINES_DIR}/manifests/01-subscription.yaml
    sleep 30

    check_resource "deployment" "openshift-pipelines-operator" "Available" "openshift-operators"
    check_resource "deployment" "tekton-operator-webhook" "Available" "openshift-operators"

    declare -a StringArray=("clustertasks.tekton.dev" "conditions.tekton.dev" "pipelineresources.tekton.dev" "pipelineruns.tekton.dev" "pipelines.tekton.dev" "runs.tekton.dev" "taskruns.tekton.dev" "tasks.tekton.dev" "tektonaddons.operator.tekton.dev" "tektonconfigs.operator.tekton.dev" "tektoninstallersets.operator.tekton.dev" "tektonpipelines.operator.tekton.dev" "tektontriggers.operator.tekton.dev")
    for crd in ${StringArray[@]}; do
        check_resource "crd" "${crd}" "Established" "openshift-operators"
    done

}

function clean_openshift_pipelines() {

    echo ">>>> Cleaning Openshift Pipelines and their components"
    echo ">>>>>>>>>>>>>>>>>>>>>>>>>>>>>>>>>>>>>>>>>>>>>>>>>>>>>>"
    oc delete subscriptions.operators.coreos.com -n openshift-operators openshift-pipelines-operator-rh
    oc delete csv -n openshift-operators $(oc get csv -n openshift-operators --no-headers | grep openshift-pipelines-operator | cut -f1 -d\ )
    oc delete ns ${SPOKE_DEPLOYER_NS} 
    oc delete mutatingwebhookconfigurations webhook.operator.tekton.dev webhook.pipeline.tekton.dev webhook.triggers.tekton.dev
    oc delete validatingwebhookconfigurations validation.webhook.operator.tekton.dev validation.webhook.pipeline.tekton.dev validation.webhook.triggers.tekton.dev
    oc delete apiservices v1alpha1.operator.tekton.dev v1alpha1.tekton.dev v1alpha1.triggers.tekton.dev v1beta1.tekton.dev v1beta1.triggers.tekton.dev

<<<<<<< HEAD
    for crd in $(oc get crd | grep tekton | cut -f1 -d\ )
    do 
        oc delete crd $crd --timeout=10s
        if [[ ${?} != 0 ]];then
=======
    for crd in $(oc get crd | grep tekton | cut -f1 -d\ ); do
        oc delete crd $crd --grace-period=10 --force
        if [[ ${?} != 0 ]]; then
>>>>>>> 221608ba
            oc patch crd $crd -p '{"metadata":{"finalizers":null}}' --type merge
	    oc delete crd $crd --grace-period=0 --force
        fi
    done

}

export BASEDIR=$(dirname "$0")
export BRANCH=${1:-main}
export WORKDIR=${BASEDIR}/ztp-pipeline-relocatable
export KUBECONFIG_HUB="${KUBECONFIG}"
export PIPELINES_DIR=${WORKDIR}/pipelines

get_tkn
clone_ztp
export SPOKE_DEPLOYER_NS=$(yq eval '.namespace' "${PIPELINES_DIR}/resources/kustomization.yaml")
export SPOKE_DEPLOYER_SA=${SPOKE_DEPLOYER_NS}
export SPOKE_DEPLOYER_ROLEBINDING=ztp-cluster-admin

<<<<<<< HEAD
if [[ ${#} -ge 2 ]];then
        if [[ ${2} == 'clean' ]]; then
            clean_openshift_pipelines
=======
if [[ ${#} -ge 1 ]]; then
    if [[ ${1} == 'clean' ]]; then
        clean_openshift_pipelines
>>>>>>> 221608ba
        echo "Done!"
        exit 0
    fi
fi

if [[ -z ${KUBECONFIG} ]]; then
    echo "KUBECONFIG var is empty"
    exit 1
fi

create_permissions
deploy_openshift_pipelines
deploy_pipeline<|MERGE_RESOLUTION|>--- conflicted
+++ resolved
@@ -126,16 +126,10 @@
     oc delete validatingwebhookconfigurations validation.webhook.operator.tekton.dev validation.webhook.pipeline.tekton.dev validation.webhook.triggers.tekton.dev
     oc delete apiservices v1alpha1.operator.tekton.dev v1alpha1.tekton.dev v1alpha1.triggers.tekton.dev v1beta1.tekton.dev v1beta1.triggers.tekton.dev
 
-<<<<<<< HEAD
     for crd in $(oc get crd | grep tekton | cut -f1 -d\ )
     do 
         oc delete crd $crd --timeout=10s
         if [[ ${?} != 0 ]];then
-=======
-    for crd in $(oc get crd | grep tekton | cut -f1 -d\ ); do
-        oc delete crd $crd --grace-period=10 --force
-        if [[ ${?} != 0 ]]; then
->>>>>>> 221608ba
             oc patch crd $crd -p '{"metadata":{"finalizers":null}}' --type merge
 	    oc delete crd $crd --grace-period=0 --force
         fi
@@ -155,15 +149,9 @@
 export SPOKE_DEPLOYER_SA=${SPOKE_DEPLOYER_NS}
 export SPOKE_DEPLOYER_ROLEBINDING=ztp-cluster-admin
 
-<<<<<<< HEAD
-if [[ ${#} -ge 2 ]];then
-        if [[ ${2} == 'clean' ]]; then
-            clean_openshift_pipelines
-=======
-if [[ ${#} -ge 1 ]]; then
+if [[ ${#} -ge 2 ]]; then
     if [[ ${1} == 'clean' ]]; then
         clean_openshift_pipelines
->>>>>>> 221608ba
         echo "Done!"
         exit 0
     fi
