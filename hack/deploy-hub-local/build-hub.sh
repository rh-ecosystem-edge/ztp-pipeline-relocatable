--- conflicted
+++ resolved
@@ -88,15 +88,9 @@
 
 cat <<EOF >>spokes.yaml
 config:
-<<<<<<< HEAD
-    OC_OCP_VERSION: '${OC_OCP_VERSION}'
-    OC_ACM_VERSION: '${OC_ACM_VERSION}'
-    OC_OCS_VERSION: '${OC_OCS_VERSION}'
-=======
   OC_OCP_VERSION: '${OC_OCP_VERSION}'
   OC_ACM_VERSION: '${OC_ACM_VERSION}'
   OC_ODF_VERSION: '${OC_ODF_VERSION}'
->>>>>>> 63aabfd8
 EOF
 
 
