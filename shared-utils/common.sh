#!/usr/bin/env bash
# Description: Reads/sets environment variables for the scripts to run, parsing information from the configuration YAML defined in ${EDGECLUSTERS_FILE}
# EDGECLUSTERS_FILE variable must be exported in the environment

#set -x
function registry_login() {
    ####### WORKAROUND: Newer versions of podman/buildah try to set overlayfs mount options when
    ####### using the vfs driver, and this causes errors.
    export STORAGE_DRIVER=vfs
    sed -i '/^mountopt =.*/d' /etc/containers/storage.conf

    if [[ ${CUSTOM_REGISTRY} == "true" ]]; then
        ${PODMAN_LOGIN_CMD} ${1} --authfile=${PULL_SECRET}
    else
        ${PODMAN_LOGIN_CMD} ${1} -u ${REG_US} -p ${REG_PASS} --authfile=${PULL_SECRET}
        ${PODMAN_LOGIN_CMD} ${1} -u ${REG_US} -p ${REG_PASS}
    fi
}

function debug_status() {

    if [[ "${DEBUG}" != "false" ]]; then
        if [[ "${DEBUG}" == "verbose" ]]; then
            # trace option
            set -x
        elif [[ "${DEBUG}" == "vv"* ]]; then
            # trace  with Variable verbose 
            set -xvu
        fi
        echo "=================="
        echo "DEBUG: script $PWD/$(basename -- "${BASH_SOURCE[0]}") is ${1}"
    fi
}

function check_resource() {
    # 1 - Resource type: "deployment"
    # 2 - Resource name: "openshift-pipelines-operator"
    # 3 - Type Status: "Available"
    # 4 - Namespace: "openshift-operators"
    # 5 - Kubeconfig: ""

    if [[ -z ${1} ]]; then
        echo "I need a resource to check, value passed: \"${1}\""
        exit 1
    fi

    if [[ -z ${2} ]]; then
        echo "I need a resource name to check, value passed: \"${2}\""
        exit 1
    fi

    if [[ -z ${3} ]]; then
        echo "I need a Type Status (E.G 'Available') from status.conditions json field to check, value passed: \"${3}\""
        exit 1
    fi

    if [[ -z ${4} ]]; then
        echo "I need a Namespace to check the resource into, value passed: \"${4}\""
        exit 1
    fi

    if [[ -z ${5} ]]; then
        echo "I need a Kubeconfig, value passed: \"${5}\""
        exit 1
    fi

    RESOURCE="${1}"
    RESOURCE_NAME="${2}"
    TYPE_STATUS="${3}"
    NAMESPACE="${4}"
    KUBE="${5}"

    echo ">>>> Checking Resource: ${RESOURCE} with name ${RESOURCE_NAME}"
    echo ">>>>>>>>>>>>>>>>>>>>>>>>>>>>>>>>>>>>>>>>>>>>>>>>>>>>>>>>>>>>>>"
    timeout=0
    ready=false
    while [ "${timeout}" -lt "1000" ]; do
        if [[ $(oc --kubeconfig="${KUBE}" -n ${NAMESPACE} get ${RESOURCE} ${RESOURCE_NAME} -o jsonpath="{.status.conditions[?(@.type==\"${TYPE_STATUS}\")].status}") == 'True' ]]; then
            ready=true
            break
        fi
        echo "Waiting for ${RESOURCE} ${RESOURCE_NAME} to change the status to ${TYPE_STATUS}"
        sleep 20
        timeout=$((timeout + 1))
    done

    if [ "$ready" == "false" ]; then
        echo "Timeout waiting for ${RESOURCE}-${RESOURCE_NAME} to change the status to ${TYPE_STATUS}"
        exit 1
    fi
}

function trust_node_certificates() {
    # This function will copy manually the registry certificates into the OCP nodes and
    # it will replace the MCO because it takes 45 Minutes in reboot.
    # Initially no collateral effects on MCO.
    # This is only affecting the edgeclusters, because we cannot ensure the Hub's RSA Keyfile location

    cluster=${1}
    i=${2}
    cp -f ${PATH_CA_CERT} ${EDGE_SAFE_FOLDER}
    echo ">>>> Copying Registry Certificates to cluster: ${cluster} masters"
    for agent in $(oc get agents --kubeconfig=${KUBECONFIG_HUB} -n ${cluster} -o jsonpath='{.items[?(@.status.role=="master")].metadata.name}'); do
        echo
        EDGE_NODE_NAME=$(oc --kubeconfig=${KUBECONFIG_HUB} get agent -n ${cluster} ${agent} -o jsonpath={.spec.hostname})
        master=${EDGE_NODE_NAME##*-}
        MAC_EXT_DHCP=$(yq e ".edgeclusters[${i}].${cluster}.master${master}.mac_ext_dhcp" ${EDGECLUSTERS_FILE})
        EDGE_NODE_IP_RAW=$(oc --kubeconfig=${KUBECONFIG_HUB} get agent ${agent} -n ${cluster} --no-headers -o jsonpath="{.status.inventory.interfaces[?(@.macAddress==\"${MAC_EXT_DHCP%%/*}\")].ipV4Addresses[0]}")
        NODE_IP=${EDGE_NODE_IP_RAW%%/*}
        if [[ -n ${NODE_IP} ]]; then
            echo "Master Node: ${master}"
            echo "AGENT: ${agent}"
            echo "IP: ${NODE_IP%%/*}"
            echo ">>>>>>>>>"
            copy_files_common "${PATH_CA_CERT}" "${NODE_IP%%/*}" "./edgecluster-reg-cert.crt"
            ${SSH_COMMAND} -i ${RSA_KEY_FILE} core@${NODE_IP%%/*} "sudo mv ~/edgecluster-reg-cert.crt /etc/pki/ca-trust/source/anchors/"
            ${SSH_COMMAND} -i ${RSA_KEY_FILE} core@${NODE_IP%%/*} "sudo update-ca-trust"
            ${SSH_COMMAND} -i ${RSA_KEY_FILE} core@${NODE_IP%%/*} "sudo systemctl restart crio kubelet"
            ${SSH_COMMAND} -i ${RSA_KEY_FILE} core@${NODE_IP%%/*} "test -f ~/.kube/config && oc delete pod -n openshift-marketplace --all"
            sleep 50
        fi
    done

    echo ">>>> Copying Registry Certificates to cluster: ${cluster} workers"
    for agent in $(oc get agents --kubeconfig=${KUBECONFIG_HUB} -n ${cluster} -o jsonpath='{.items[?(@.status.role=="worker")].metadata.name}'); do
        echo
        EDGE_NODE_NAME=$(oc --kubeconfig=${KUBECONFIG_HUB} get agent -n ${cluster} ${agent} -o jsonpath={.spec.hostname})
        worker=${EDGE_NODE_NAME##*-}
        MAC_EXT_DHCP=$(yq e ".edgeclusters[${i}].${cluster}.worker${master}.mac_ext_dhcp" ${EDGECLUSTERS_FILE})
        EDGE_NODE_IP_RAW=$(oc --kubeconfig=${KUBECONFIG_HUB} get agent ${agent} -n ${cluster} --no-headers -o jsonpath="{.status.inventory.interfaces[?(@.macAddress==\"${MAC_EXT_DHCP%%/*}\")].ipV4Addresses[0]}")
        NODE_IP=${EDGE_NODE_IP_RAW%%/*}
        if [[ -n ${NODE_IP} ]]; then
            echo "Worker Node: ${worker}"
            echo "AGENT: ${agent}"
            echo "IP: ${NODE_IP%%/*}"
            echo ">>>>>>>>>"
            copy_files_common "${PATH_CA_CERT}" "${NODE_IP%%/*}" "./edgecluster-reg-cert.crt"
            ${SSH_COMMAND} -i ${RSA_KEY_FILE} core@${NODE_IP%%/*} "sudo mv ~/edgecluster-reg-cert.crt /etc/pki/ca-trust/source/anchors/"
            ${SSH_COMMAND} -i ${RSA_KEY_FILE} core@${NODE_IP%%/*} "sudo update-ca-trust"
            ${SSH_COMMAND} -i ${RSA_KEY_FILE} core@${NODE_IP%%/*} "sudo systemctl restart crio kubelet"
            ${SSH_COMMAND} -i ${RSA_KEY_FILE} core@${NODE_IP%%/*} "test -f ~/.kube/config && oc delete pod -n openshift-marketplace --all"
            sleep 50
        fi
    done

}

function recover_edgecluster_rsa() {

    if [[ ${#} -lt 1 ]]; then
        echo "Error accessing RSA key pair, Give me the Edge-cluster Name"
        exit 1
    fi

    edgecluster=${1}
    if [[ -z ${WORKDIR} ]]; then
        WORKDIR=${OUTPUTDIR}/..
    fi
    export EDGE_SAFE_FOLDER="${WORKDIR}/${edgecluster}"
    export RSA_KEY_FILE="${EDGE_SAFE_FOLDER}/${edgecluster}-rsa.key"
    export RSA_PUB_FILE="${EDGE_SAFE_FOLDER}/${edgecluster}-rsa.key.pub"

    if [[ ! -f ${RSA_KEY_FILE} ]]; then
        echo "RSA Key for Edge-cluster Cluster ${edgecluster} Not Found"
        exit 1
    else
        echo "RSA Key-pair recovered!"
    fi

}

function generate_rsa_edgecluster() {

    if [[ ${#} -lt 1 ]]; then
        echo "Error generating RSA key pair, Give me the Edge-cluster Name"
        exit 1
    fi

    edgecluster=${1}

    if [[ -z ${WORKDIR} ]]; then
        WORKDIR=${OUTPUTDIR}/..
    fi

    export EDGE_SAFE_FOLDER="${WORKDIR}/${edgecluster}"
    mkdir -p ${EDGE_SAFE_FOLDER}
    export RSA_KEY_FILE="${EDGE_SAFE_FOLDER}/${edgecluster}-rsa.key"
    export RSA_PUB_FILE="${EDGE_SAFE_FOLDER}/${edgecluster}-rsa.key.pub"

    if [[ ! -f ${RSA_KEY_FILE} ]]; then
        echo "RSA Key for Edge-cluster Cluster ${edgecluster} Not Found, creating one in ${EDGE_SAFE_FOLDER} folder"
        ssh-keygen -b 4096 -t rsa -f ${RSA_KEY_FILE} -q -N ""
        echo "Checking RSA Keys generated..."
        if [[ ! -f ${RSA_KEY_FILE} || ! -f ${RSA_PUB_FILE} ]]; then
            echo "RSA Private or Public key not found"
            exit 1
        else
            echo "RSA Key-pair Found!"
        fi
    else
        echo "RSA Key for Edge-cluster Cluster ${edgecluster} Found, check this folder: ${EDGE_SAFE_FOLDER}"
    fi

}

function extract_kubeconfig_common() {
    ## Extract the Edge-cluster kubeconfig and put it on the shared folder
    cluster=${1}

    export EDGE_KUBECONFIG=${OUTPUTDIR}/kubeconfig-${cluster}
    oc --kubeconfig=${KUBECONFIG_HUB} extract -n ${cluster} secret/${cluster}-admin-kubeconfig --to - >${EDGE_KUBECONFIG}
}

function extract_kubeadmin_pass_common() {
    ## Extract the Edge-cluster kubeconfig and put it on the shared folder
    cluster=${1}

    export EDGE_KUBEADMIN_PASS=${OUTPUTDIR}/${cluster}-kubeadmin-password
    oc --kubeconfig=${KUBECONFIG_HUB} extract -n ${cluster} secret/${cluster}-admin-password --to - >${EDGE_KUBEADMIN_PASS}
}

function copy_files_common() {
    src_files=${1}
    dst_node=${2}
    dst_folder=${3}

    if [[ -z ${src_files} ]]; then
        echo "Source files variable empty:" "${src_files[@]}"
        exit 1
    fi

    if [[ -z ${dst_node} ]]; then
        echo "Destination IP variable empty: ${dst_node}"
        exit 1
    fi

    if [[ -z ${dst_folder} ]]; then
        echo "Destination folder variable empty: ${dst_folder}"
        exit 1
    fi

    if [[ -z ${RSA_KEY_FILE} ]]; then
        echo "RSA Key not defined: ${RSA_KEY_FILE}"
        exit 1
    fi

    echo "Copying source files:" "${src_files[@]}" "to Node ${dst_node}"
    ${SCP_COMMAND} -i ${RSA_KEY_FILE} "${src_files[@]}" core@${dst_node}:${dst_folder}
}

function grab_domain() {
    echo ">> Getting the Domain from the Hub cluster"
    export HUB_BASEDOMAIN=$(oc --kubeconfig=${KUBECONFIG_HUB} get ingresscontroller -n openshift-ingress-operator default -o jsonpath='{.status.domain}' | cut -d . -f 3-)
}

function grab_hub_dns() {
    echo ">> Getting the cluster's DNS"
    export HUB_NODE_IP=$(oc --kubeconfig=${KUBECONFIG_HUB} get $(oc --kubeconfig=${KUBECONFIG_HUB} get node -o name | head -1) -o jsonpath='{.status.addresses[?(@.type=="InternalIP")].address}')
    #export HUB_DNS=$($SSH_COMMAND core@${HUB_NODE_IP} "grep -v ${HUB_NODE_IP} /etc/resolv.conf | grep nameserver | cut -f2 -d\ ")
}

function grab_api_ingress() {
    # Edge-cluster Cluster Name using the Hub's domain as a base
    cluster=${1}

    grab_domain
    grab_hub_dns
    export EDGE_API_NAME="api.${cluster}.${HUB_BASEDOMAIN}"
    export EDGE_API_IP="$(dig @${HUB_NODE_IP} +short ${EDGE_API_NAME})"
    if [[ "$(echo ${EDGE_API_IP} | grep -c 'timed out')" == 1 ]]; then
        export EDGE_API_IP="$(dig +short ${EDGE_API_NAME})"
        if [[ -z ${EDGE_API_IP} ]]; then
            echo "CRITICAL ERROR: ${EDGE_API_NAME} cannot be resolved"
            exit 1
        fi
    fi
    export EDGE_INGRESS_NAME="apps.${cluster}.${HUB_BASEDOMAIN}"
    export REGISTRY_URL="ztpfw-registry-ztpfw-registry"
    export EDGE_INGRESS_IP="$(dig @${HUB_NODE_IP} +short ${REGISTRY_URL}.${EDGE_INGRESS_NAME})"
}

# EDGECLUSTERS_FILE variable must be exported in the environment
export KUBECONFIG_HUB=${KUBECONFIG}

echo ">>>> Grabbing info from Edge-clusters File"
echo ">>>>>>>>>>>>>>>>>>>>>>>>>>>>>>>>>>>"

export OC_DIS_CATALOG=ztpfw-catalog
export MARKET_NS=openshift-marketplace
export ZTPFW_NS=ztpfw
export OUTPUTDIR=${OUTPUTDIR:-$WORKDIR/build}
export MIRROR_MODE=${MIRROR_MODE:-all}
export SCP_COMMAND='scp -o StrictHostKeyChecking=no -o UserKnownHostsFile=/dev/null -q -r'
export SSH_COMMAND='ssh -o StrictHostKeyChecking=no -o UserKnownHostsFile=/dev/null -q'
export PODMAN_LOGIN_CMD='podman login --storage-driver=vfs --tls-verify=false'

[ -d ${OUTPUTDIR} ] || mkdir -p ${OUTPUTDIR}

if [ ! -z ${EDGECLUSTERS_CONFIG+x} ]; then
    if [ -z "${EDGECLUSTERS_FILE+x}" ]; then
        export EDGECLUSTERS_FILE="${OUTPUTDIR}/edgeclusters.yaml"
    fi

    echo "Creating ${EDGECLUSTERS_FILE} from EDGECLUSTERS_CONFIG"
    echo $"${EDGECLUSTERS_CONFIG}" >"${EDGECLUSTERS_FILE}"
fi

if [ ! -f "${EDGECLUSTERS_FILE}" ]; then
    echo "File ${EDGECLUSTERS_FILE} does not exist"
    exit 1
fi

export OC_OCP_VERSION_FULL=$(yq eval ".config.OC_OCP_VERSION" ${EDGECLUSTERS_FILE})
export OC_OCP_VERSION_MIN=${OC_OCP_VERSION_FULL%.*}
export OC_RHCOS_RELEASE=$(curl -s https://mirror.openshift.com/pub/openshift-v4/clients/ocp/${OC_OCP_VERSION_FULL}/release.txt | grep 'CoreOS' | cut -d' ' -f4)
export OC_ACM_VERSION=$(yq eval ".config.OC_ACM_VERSION" ${EDGECLUSTERS_FILE})
export OC_ODF_VERSION=$(yq eval ".config.OC_ODF_VERSION" ${EDGECLUSTERS_FILE})
export OC_OCP_TAG=${OC_OCP_VERSION_FULL}"-x86_64"
VERSION_WITHOUT_QUOTES="${OC_OCP_VERSION_FULL%\"}"
VERSION_WITHOUT_QUOTES="${VERSION_WITHOUT_QUOTES#\"}"
export CLUSTERIMAGESET="openshift-v"${VERSION_WITHOUT_QUOTES}

if [ -z ${KUBECONFIG+x} ]; then
    echo "Please, provide a path for the hub's KUBECONFIG: It will be created if it doesn't exist"
    exit 1
fi

if [[ ! -f ${KUBECONFIG} && -f "/run/secrets/kubernetes.io/serviceaccount/token" ]]; then
    if [ -z "${KUBECONFIG+x}" ]; then
        export KUBECONFIG="${OUTPUTDIR}/kubeconfig"
    fi
    echo "Kubeconfig file doesn't exist: creating one from token"
    oc config set-credentials edgeclusters-deployer --token=$(cat /run/secrets/kubernetes.io/serviceaccount/token)
elif [[ ! -f ${KUBECONFIG} ]]; then
    echo "Kubeconfig file doesn't exist"
    exit 1
fi

export KUBECONFIG_HUB=${KUBECONFIG}
export PULL_SECRET=${OUTPUTDIR}/pull-secret.json

if [[ -n ${PRESERVE_SECRET:-false} ]]; then
    echo "Pull secret file ${PULL_SECRET} does not exist, grabbing from OpenShift"
    oc get secret -n openshift-config pull-secret -ojsonpath='{.data.\.dockerconfigjson}' | base64 -d >${PULL_SECRET}
    export PRESERVE_SECRET=true
fi

export ALLEDGECLUSTERS=$(yq e '(.edgeclusters[] | keys)[]' ${EDGECLUSTERS_FILE})

<<<<<<< HEAD
echo "INFO: End of $PWD/$(basename -- "${BASH_SOURCE[0]}")"
=======
export EDGECLUSTERS_REGISTRY=$(yq eval ".config.REGISTRY" ${EDGECLUSTERS_FILE} || null )
if [[ ${EDGECLUSTERS_REGISTRY} == "" || ${EDGECLUSTERS_REGISTRY} == null ]]; then
    export CUSTOM_REGISTRY=false
    export REGISTRY=ztpfw-registry
else
    export CUSTOM_REGISTRY=true
    REGISTRY=$(echo ${EDGECLUSTERS_REGISTRY} | cut -d"." -f1 )
    LOCAL_REG=${EDGECLUSTERS_REGISTRY}
fi
>>>>>>> 6b1d1a15
<|MERGE_RESOLUTION|>--- conflicted
+++ resolved
@@ -347,9 +347,6 @@
 
 export ALLEDGECLUSTERS=$(yq e '(.edgeclusters[] | keys)[]' ${EDGECLUSTERS_FILE})
 
-<<<<<<< HEAD
-echo "INFO: End of $PWD/$(basename -- "${BASH_SOURCE[0]}")"
-=======
 export EDGECLUSTERS_REGISTRY=$(yq eval ".config.REGISTRY" ${EDGECLUSTERS_FILE} || null )
 if [[ ${EDGECLUSTERS_REGISTRY} == "" || ${EDGECLUSTERS_REGISTRY} == null ]]; then
     export CUSTOM_REGISTRY=false
@@ -359,4 +356,5 @@
     REGISTRY=$(echo ${EDGECLUSTERS_REGISTRY} | cut -d"." -f1 )
     LOCAL_REG=${EDGECLUSTERS_REGISTRY}
 fi
->>>>>>> 6b1d1a15
+
+echo "INFO: End of $PWD/$(basename -- "${BASH_SOURCE[0]}")"
