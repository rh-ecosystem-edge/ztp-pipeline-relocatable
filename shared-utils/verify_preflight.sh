--- conflicted
+++ resolved
@@ -90,26 +90,19 @@
 
 echo ">>>> Verify oc get nodes"
 echo ">>>>>>>>>>>>>>>>>>>>>>>>>"
-<<<<<<< HEAD
 if [  ! -z "${CLOUD_DEPLOYMENT}" ];
 then 
     if [[ $(oc get nodes | grep -i ready | wc -l) -ne 1 ]] && [[ $(oc get nodes | grep -i ready | wc -l) -ne 3 ]]; then
         echo "Error: Nodes are not ready"
-        exit 3
+        exit 1
     fi
 else
     echo "CLOUD_DEPLOYMENT=${CLOUD_DEPLOYMENT}"
     if [[ $(oc get nodes  | grep worker | grep -i ready | wc -l) -ne 3 ]]; then
         echo "Error: Worker nodes are not ready"
-        exit 3
+        exit 1
     fi
 fi 
-=======
-if [[ $(oc get nodes | grep -i ready | wc -l) -ne 1 ]] && [[ $(oc get nodes | grep -i ready | wc -l) -ne 3 ]]; then
-    echo "Error: Nodes are not ready"
-    exit 1
-fi
->>>>>>> ea89c587
 
 echo ">>>> Verify the cluster operator ready"
 echo ">>>>>>>>>>>>>>>>>>>>>>>>>>>>>>>>>>>>>>"
