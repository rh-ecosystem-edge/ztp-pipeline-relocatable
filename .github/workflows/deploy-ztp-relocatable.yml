name: deploy-ztp-relocatable
on:
  workflow_dispatch:
    inputs:
      KUBECONFIG:
        description: 'Absolute path to kubeconfig file?'
        required: true
      SPOKES_FILE:
        description: 'Absolute path to the Spokes yaml file?'
        required: true
      RUNNER:
        description: 'Github Action Runner Tag'
        required: true


env:
  KUBECONFIG: ${{github.event.inputs.KUBECONFIG}}
  SPOKES_FILE: ${{github.event.inputs.SPOKES_FILE}}
  OC_OCP_VERSION: '4.9'
  OC_OCP_TAG: '4.9.0-x86_64'
  OC_RHCOS_RELEASE: '49.84.202110081407-0'  # TODO automate it to get it automated using binary
  OC_ACM_VERSION: '2.4'
  DEPLOY_ACM_DIR: deploy-acm
  DEPLOY_REGISTRY_DIR: deploy-disconnected-registry
  DEPLOY_HTTPD_SERVER_DIR: deploy-httpd-server
  DEPLOY_HUB_CONFIGS_DIR: deploy-hub-configs
  DEPLOY_SPOKES_DIR: deploy-spoke
  SHARED_DIR: shared-utils


jobs:
  pre-flight:
    continue-on-error: true
    runs-on: ${{github.event.inputs.RUNNER}}   #tag with your runner tag
    steps:
      - uses: actions/checkout@v2 # create a checkout (pull repository) in the runner working_dir (usually _work)
      - run: git pull origin ${GITHUB_REF##*/}

      - name: Verification
        run: |
          cd ${{env.SHARED_DIR}}
          ./verify_preflight.sh
      #TODO create the verify step if hub exist just to start from spoke step
      #- name: verify-if-hub-exists
      #  run: |
      #    cd ${{env.SHARED_DIR}}
      #    ./verify_if_hub_exists.sh

  deploy-httpd-server:
    needs: pre-flight          # run in parallel with the other jobs
    runs-on: ${{github.event.inputs.RUNNER}}
    #TODO if env after verify-if-hub-exists is true then run the following steps
    steps:
      - name: Deploy Internal HTTPD Server
        run: |
          cd ${{env.DEPLOY_HTTPD_SERVER_DIR}}
          ./deploy.sh ${{github.event.inputs.SPOKES_FILE}}

  deploy-acm:
    needs: pre-flight          # run in parallel with the other jobs
    runs-on: ${{github.event.inputs.RUNNER}}
    steps:
      - name: Deploy RHACM with AI
        run: |
          cd ${{env.DEPLOY_ACM_DIR}}
<<<<<<< HEAD
  #        ./deploy.sh
=======
          ./deploy.sh ${{github.event.inputs.SPOKES_FILE}}
>>>>>>> a4fdf2a7

  deploy-disconnected-registry:
    needs: deploy-acm         # run in parallel with the other jobs
    runs-on: ${{github.event.inputs.RUNNER}}
    steps:
      - name: Deploy Internal Disconnected Registry
        run: |
          cd ${{env.DEPLOY_REGISTRY_DIR}}
          ./deploy.sh ${{github.event.inputs.SPOKES_FILE}}

  deploy-hub-config:
    needs: [deploy-acm, deploy-disconnected-registry, deploy-httpd-server]       # run in parallel with the other jobs
    runs-on: ${{github.event.inputs.RUNNER}}
    steps:
      - name: Deploy hub configuration
        run: |
          cd ${{env.DEPLOY_HUB_CONFIGS_DIR}}
          ./deploy.sh ${{github.event.inputs.SPOKES_FILE}}

  deploy-spokes:
    needs: deploy-hub-config
    runs-on: ${{github.event.inputs.RUNNER}}
    steps:
      - name: Deploy Spokes
        run: |
          cd ${{env.DEPLOY_SPOKES_DIR}}
          ./render_spokes.sh ${{github.event.inputs.SPOKES_FILE}}; sleep 3
          ./deploy.sh ${{github.event.inputs.SPOKES_FILE}}<|MERGE_RESOLUTION|>--- conflicted
+++ resolved
@@ -63,11 +63,7 @@
       - name: Deploy RHACM with AI
         run: |
           cd ${{env.DEPLOY_ACM_DIR}}
-<<<<<<< HEAD
   #        ./deploy.sh
-=======
-          ./deploy.sh ${{github.event.inputs.SPOKES_FILE}}
->>>>>>> a4fdf2a7
 
   deploy-disconnected-registry:
     needs: deploy-acm         # run in parallel with the other jobs
