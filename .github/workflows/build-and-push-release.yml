
name: Build and Publish
on:
  push:
    branches: [main,dev]
jobs:
  build-and-push-container-images:
    name: Build Container images and push to repositories
    runs-on: ubuntu-latest
    steps:
      - name: Checkout code
        uses: actions/checkout@v3
        with:
          fetch-depth: 0

      - name: Login to Quay
        env:
          QUAY_USER: ${{ secrets.QUAY_ROBOT_USER }}
          QUAY_PASS: ${{ secrets.QUAY_ROBOT_TOKEN }}
        uses: redhat-actions/podman-login@v1
        with:
          registry: quay.io
          username: ${{ env.QUAY_USER }}
          password: ${{ env.QUAY_PASS }}

      - name: Build and Push Pipeline Image
        env:
          QUAY_USER: ${{ secrets.QUAY_ROBOT_USER }}
          QUAY_PASS: ${{ secrets.QUAY_ROBOT_TOKEN }}
        id: build-pipe
        run: |
          cd ${{ github.workspace }}
          if [[ "${{ github.ref_name }}" == 'main' ]];then
            echo ">> Building 2 Images: Main and Latest"
            echo ">>>> Building Pipe Release"
            echo "Release: main"
            echo "Image Branch: ${{ github.ref_name }}"
            echo "Git hash: ${{ github.sha }}"
            echo ">>>>"
            RELEASE=main make pipe-image-ci

            echo ">>>> Building Pipe Release"
            echo "Release: latest"
            echo "Image Branch: ${{ github.ref_name }}"
            echo "Git hash: ${{ github.sha }}"
            echo ">>>>"
            RELEASE=latest make pipe-image-ci

          else
            echo ">> Building Branch Image"
            RELEASE=$(echo "${{ github.ref_name }}" | tr '[:upper:]' '[:lower:]' | tr '\/' '-')
            echo ">>>> Building Pipe Release"
            echo "Release: ${RELEASE}"
            echo "Image Branch: ${{ github.ref_name }}"
            echo "Git hash: ${{ github.sha }}"
            echo ">>>>"
            RELEASE=${RELEASE} make pipe-image-ci
          fi

      - name: Build and Push UI Image
        id: build-ui
        run: |
          cd ${{ github.workspace }}

          if [[ "${{ github.ref_name }}" == 'main' ]];then
            echo ">> Building 2 Images: Main and Latest"
            echo ">>>> Building UI Release"
            echo "Release: main"
            echo "Image Branch: ${{ github.ref_name }}"
            echo "Git hash: ${{ github.sha }}"
            echo ">>>>"
            RELEASE=main make ui-image-ci

            echo ">>>> Building UI Release"
            echo "Release: latest"
            echo "Image Branch: ${{ github.ref_name }}"
            echo "Git hash: ${{ github.sha }}"
            echo ">>>>"
            RELEASE=latest make ui-image-ci

<<<<<<< HEAD
          RELEASE=${RELEASE} make ui-image

      - name: Build and Push Cloud Image
        id: build-cloud-openshift-ztp
        run: |
          cd ${{ github.workspace }}

          if [[ "${{ github.ref_name }}" == 'main' ]];then
            RELEASE=latest
          else
            RELEASE=${{ github.ref_name }}
          fi

          echo ">>>> Building Cloud Release"
          echo "Release: ${RELEASE}"
          echo "Image Branch: ${{ github.ref_name }}"
          echo "Git hash: ${{ github.sha }}"
          echo ">>>>"

          RELEASE=${RELEASE} make cloud-image
=======
          else
            echo ">> Building Branch Image"
            RELEASE=$(echo "${{ github.ref_name }}" | tr '[:upper:]' '[:lower:]' | tr '\/' '-')
            echo ">>>> Building UI Release"
            echo "Release: ${RELEASE}"
            echo "Image Branch: ${{ github.ref_name }}"
            echo "Git hash: ${{ github.sha }}"
            echo ">>>>"
            RELEASE=${RELEASE} make ui-image-ci
          fi
>>>>>>> be6f2876
<|MERGE_RESOLUTION|>--- conflicted
+++ resolved
@@ -61,6 +61,35 @@
         id: build-ui
         run: |
           cd ${{ github.workspace }}
+          if [[ "${{ github.ref_name }}" == 'main' ]];then
+            echo ">> Building 2 Images: Main and Latest"
+            echo ">>>> Building UI Release"
+            echo "Release: main"
+            echo "Image Branch: ${{ github.ref_name }}"
+            echo "Git hash: ${{ github.sha }}"
+            echo ">>>>"
+            RELEASE=main make ui-image-ci
+            echo ">>>> Building UI Release"
+            echo "Release: latest"
+            echo "Image Branch: ${{ github.ref_name }}"
+            echo "Git hash: ${{ github.sha }}"
+            echo ">>>>"
+            RELEASE=latest make ui-image-ci
+          else
+            echo ">> Building Branch Image"
+            RELEASE=$(echo "${{ github.ref_name }}" | tr '[:upper:]' '[:lower:]' | tr '\/' '-')
+            echo ">>>> Building UI Release"
+            echo "Release: ${RELEASE}"
+            echo "Image Branch: ${{ github.ref_name }}"
+            echo "Git hash: ${{ github.sha }}"
+            echo ">>>>"
+            RELEASE=${RELEASE} make ui-image-ci
+          fi
+
+      - name: Build and Push Cloud Image
+        id: build-cloud-openshift-ztp
+        run: |
+          cd ${{ github.workspace }}
 
           if [[ "${{ github.ref_name }}" == 'main' ]];then
             echo ">> Building 2 Images: Main and Latest"
@@ -69,21 +98,26 @@
             echo "Image Branch: ${{ github.ref_name }}"
             echo "Git hash: ${{ github.sha }}"
             echo ">>>>"
-            RELEASE=main make ui-image-ci
-
-            echo ">>>> Building UI Release"
+            RELEASE=main make cloud-image-ci
+            echo ">>>> Building Cloud Release"
             echo "Release: latest"
             echo "Image Branch: ${{ github.ref_name }}"
             echo "Git hash: ${{ github.sha }}"
             echo ">>>>"
-            RELEASE=latest make ui-image-ci
+            RELEASE=latest make cloud-image-ci
+          else
+            echo ">> Building Branch Image"
+            RELEASE=$(echo "${{ github.ref_name }}" | tr '[:upper:]' '[:lower:]' | tr '\/' '-')
+            echo ">>>> Building Cloud Release"
+            echo "Release: ${RELEASE}"
+            echo "Image Branch: ${{ github.ref_name }}"
+            echo "Git hash: ${{ github.sha }}"
+            echo ">>>>"
+            RELEASE=${RELEASE} make cloud-image-ci
+          fi
 
-<<<<<<< HEAD
-          RELEASE=${RELEASE} make ui-image
 
-      - name: Build and Push Cloud Image
-        id: build-cloud-openshift-ztp
-        run: |
+
           cd ${{ github.workspace }}
 
           if [[ "${{ github.ref_name }}" == 'main' ]];then
@@ -99,15 +133,13 @@
           echo ">>>>"
 
           RELEASE=${RELEASE} make cloud-image
-=======
           else
             echo ">> Building Branch Image"
             RELEASE=$(echo "${{ github.ref_name }}" | tr '[:upper:]' '[:lower:]' | tr '\/' '-')
-            echo ">>>> Building UI Release"
+            echo ">>>> Building Cloud Release"
             echo "Release: ${RELEASE}"
             echo "Image Branch: ${{ github.ref_name }}"
             echo "Git hash: ${{ github.sha }}"
             echo ">>>>"
-            RELEASE=${RELEASE} make ui-image-ci
-          fi
->>>>>>> be6f2876
+            RELEASE=${RELEASE} make cloud-image
+          fi