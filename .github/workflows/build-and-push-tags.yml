
name: Build and Publish Tags
on:
  push:
    tags:
      - '*.*.*'

  release:
     types:
       - published


jobs:
  build-and-push-container-images:
    name: Build Container images and push to repositories
    runs-on: ubuntu-latest
    steps:
      - name: Checkout code
        uses: actions/checkout@v3
        with:
          fetch-depth: 0

      - name: Prepare env
        run: |
          sudo apt-get -y install podman
          mkdir -p ~/.docker

      - name: Login to Quay
        env:
          QUAY_USER: ${{ secrets.QUAY_ROBOT_USER }}
          QUAY_PASS: ${{ secrets.QUAY_ROBOT_TOKEN }}
        uses: redhat-actions/podman-login@v1
        with:
          registry: quay.io
          username: ${{ env.QUAY_USER }}
          password: ${{ env.QUAY_PASS }}

      - name: Build and Push Pipeline Image
        env:
          QUAY_USER: ${{ secrets.QUAY_ROBOT_USER }}
          QUAY_PASS: ${{ secrets.QUAY_ROBOT_TOKEN }}
        id: build-pipe
        run: |
          cd ${{ github.workspace }}

          RELEASE=${{ github.ref_name }}

          echo ">>>> Building Pipe Release"
          echo "Release: ${RELEASE}"
          echo "Image Branch: ${{ github.ref_name }}"
          echo "Git hash: ${{ github.sha }}"
          echo ">>>>"

          RELEASE=${RELEASE} make pipe-image

      - name: Build and Push UI Image
        id: build-ui
        run: |
          cd ${{ github.workspace }}

          RELEASE=${{ github.ref_name }}

          echo ">>>> Building UI Release"
          echo "Release: ${RELEASE}"
          echo "Image Branch: ${{ github.ref_name }}"
          echo "Git hash: ${{ github.sha }}"
          echo ">>>>"

<<<<<<< HEAD
          RELEASE=${RELEASE} make ui

      - name: Build and Push Cloud Image
        id: build-cloud-openshift-ztp
        run: |
          cd ${{ github.workspace }}

          RELEASE=${{ github.ref_name }}

          echo ">>>> Building Cloud Release"
          echo "Release: ${RELEASE}"
          echo "Image Branch: ${{ github.ref_name }}"
          echo "Git hash: ${{ github.sha }}"
          echo ">>>>"

          RELEASE=${RELEASE} make cloud
=======
          RELEASE=${RELEASE} make ui-image
>>>>>>> bf6f9337
<|MERGE_RESOLUTION|>--- conflicted
+++ resolved
@@ -66,8 +66,7 @@
           echo "Git hash: ${{ github.sha }}"
           echo ">>>>"
 
-<<<<<<< HEAD
-          RELEASE=${RELEASE} make ui
+          RELEASE=${RELEASE} make ui-image
 
       - name: Build and Push Cloud Image
         id: build-cloud-openshift-ztp
@@ -82,7 +81,4 @@
           echo "Git hash: ${{ github.sha }}"
           echo ">>>>"
 
-          RELEASE=${RELEASE} make cloud
-=======
-          RELEASE=${RELEASE} make ui-image
->>>>>>> bf6f9337
+          RELEASE=${RELEASE} make cloud-image