--- conflicted
+++ resolved
@@ -122,20 +122,7 @@
         fi
 	if [ "${NUM_M}" -eq "1" ];
 	then
-<<<<<<< HEAD
-        echo ">>>> Waiting for: Backingstore"
-        echo ">>>>>>>>>>>>>>>>>>>>>>>>>>>>>"
-        timeout=0
-        ready=false
-        while [ "$timeout" -lt "1000" ]; do
-            if [[ $(oc get --kubeconfig=${EDGE_KUBECONFIG} -n openshift-storage backingstores.noobaa.io -ojsonpath='{.items[*].status.phase}') == "Ready" ]]; then
-            ready=true
-            break
-            fi
-            sleep 5
-            timeout=$((timeout + 1))
-        done
-=======
+
 	  echo ">>>> Waiting for: Backingstore"
     echo ">>>>>>>>>>>>>>>>>>>>>>>>>>>>>"
     timeout=0
@@ -148,7 +135,7 @@
       sleep 5
       timeout=$((timeout + 1))
     done
->>>>>>> 643153d7
+    
 		# By default the StorageCluster creates a Noobaa instances with a single volume of 50Gi for the
 		# pvPool. This is not enough for the mirror so we are increasing this number to 5
 		oc patch --kubeconfig=${EDGE_KUBECONFIG} -n openshift-storage BackingStore noobaa-default-backing-store --type json -p '[{"op": "add", "path": "/spec/pvPool/numVolumes", "value": 5}]'
