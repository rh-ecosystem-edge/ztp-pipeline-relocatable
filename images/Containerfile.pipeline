--- conflicted
+++ resolved
@@ -10,11 +10,7 @@
     curl -k -s https://mirror.openshift.com/pub/openshift-v4/x86_64/clients/ocp/latest/opm-linux.tar.gz | tar xvz  -C /usr/bin && \
     chmod +x /usr/bin/oc /usr/bin/opm /usr/bin/kubectl  /usr/bin/jq  /usr/bin/yq
 
-<<<<<<< HEAD
-RUN dnf install -y bind-utils openssl openssh-clients httpd-tools conmon skopeo podman gettext fuse-overlayfs iputils --setopt=install_weak_deps=False  && \
-=======
-RUN dnf install -y bind-utils openssh-clients httpd-tools conmon skopeo podman gettext fuse-overlayfs iputils nmap-ncat --setopt=install_weak_deps=False  && \
->>>>>>> f585fcf5
+RUN dnf install -y bind-utils openssl openssh-clients httpd-tools conmon skopeo podman gettext fuse-overlayfs iputils nmap-ncat --setopt=install_weak_deps=False  && \
     dnf clean all &&  rm -rf /var/cache/yum
 
 COPY . /opt/ztp