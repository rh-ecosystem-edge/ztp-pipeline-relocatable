#!/usr/bin/env bash

set -o pipefail
set -o nounset
set -m

# variables
# #########
# Load common vars
source ${WORKDIR}/shared-utils/common.sh

function extract_kubeconfig() {
    ## Put Hub Kubeconfig in a safe place
    if [[ ! -f "${OUTPUTDIR}/kubeconfig-hub" ]]; then
        cp ${KUBECONFIG_HUB} "${OUTPUTDIR}/kubeconfig-hub"
    fi

    ## Extract the Edge-cluster kubeconfig and put it on the shared folder
    export EDGE_KUBECONFIG="${OUTPUTDIR}/kubeconfig-${1}"
    echo "Exporting EDGE_KUBECONFIG: ${EDGE_KUBECONFIG}"
<<<<<<< HEAD
    oc --kubeconfig=${KUBECONFIG_HUB} get secret -n $edgecluster $edgecluster-admin-kubeconfig -o jsonpath='{.data.kubeconfig}' | base64 -d >${EDGE_KUBECONFIG}
=======
    oc --kubeconfig=${KUBECONFIG_HUB} extract -n $edgecluster secret/$edgecluster-admin-kubeconfig --to - >${EDGE_KUBECONFIG}
>>>>>>> 177b019b
}

function mirror_ocp() {

    if [[ ${1} == 'hub' ]]; then
        TARGET_KUBECONFIG=${KUBECONFIG_HUB}
        cluster=${2}
    elif [[ ${1} == 'edgecluster' ]]; then
        TARGET_KUBECONFIG=${EDGE_KUBECONFIG}
        cluster=${2}
    fi

    echo ">>>> Mirror OpenShift Version"
    echo ">>>>>>>>>>>>>>>>>>>>>>>>>>>>>"
    echo "Pull Secret: ${PULL_SECRET}"
    echo "OCP Release Image: ${OPENSHIFT_RELEASE_IMAGE}"
    echo "Destination Index: ${OCP_DESTINATION_INDEX}"
    echo "Destination Registry: ${DESTINATION_REGISTRY}"
    echo "Destination Namespace: ${DESTINATION_REGISTRY}/${OCP_DESTINATION_REGISTRY_IMAGE_NS}"
    echo "Target Kubeconfig: ${TARGET_KUBECONFIG}"
    echo ">>>>>>>>>>>>>>>>>>>>>>>>>>>>>"
    echo

    if [[ ${CUSTOM_REGISTRY} == "true" ]]; then
        echo "Checking Private registry creds"
        if [[ ! $(podman login ${LOCAL_REG} --authfile ${PULL_SECRET}) ]]; then
            echo "ERROR: Failed to login to ${LOCAL_REG}, please check Pull Secret"
            exit 1
        else
            echo "Login successfully to ${LOCAL_REG}"
        fi
    fi
    #######

    # Empty log file
    >${OUTPUTDIR}/mirror-ocp.log
    SALIDA=1

    retry=1
    while [ ${retry} != 0 ]; do
        # Mirror ocp release with retry strategy
        echo DEBUG: "oc --kubeconfig=${TARGET_KUBECONFIG} adm release mirror -a ${PULL_SECRET} --from=${OPENSHIFT_RELEASE_IMAGE} --to-release-image=${OCP_DESTINATION_INDEX} --to=${DESTINATION_REGISTRY}/${OCP_DESTINATION_REGISTRY_IMAGE_NS}"
        oc --kubeconfig=${TARGET_KUBECONFIG} adm release mirror -a ${PULL_SECRET} --from="${OPENSHIFT_RELEASE_IMAGE}" --to-release-image="${OCP_DESTINATION_INDEX}" --to="${DESTINATION_REGISTRY}/${OCP_DESTINATION_REGISTRY_IMAGE_NS}" >>${OUTPUTDIR}/mirror-ocp.log 2>&1
        SALIDA=$?

        if [ ${SALIDA} -eq 0 ]; then
            echo ">>>> OCP release image mirror step finished: ${OPENSHIFT_RELEASE_IMAGE}"
            retry=0
        else
            echo ">>>> INFO: Failed mirroring the release image: ${OPENSHIFT_RELEASE_IMAGE}"
            echo ">>>> INFO: Retrying in 10 seconds"
            sleep 10
            retry=$((retry + 1))
        fi
        if [ ${retry} == 12 ]; then
            echo ">>>> ERROR: Mirroring the release image: ${OPENSHIFT_RELEASE_IMAGE}"
            echo ">>>> ERROR: Retry limit reached"
            exit 1
        fi
    done
}

if [[ ${1} == 'hub' ]]; then
    # Loading variables here in purpose
    source ./common.sh 'hub'
    trust_internal_registry 'hub'

    if ! ./verify_ocp_sync.sh 'hub'; then

        if [[ ${CUSTOM_REGISTRY} == "false" ]]; then
            oc create namespace ${REGISTRY} -o yaml --dry-run=client | oc apply -f -
            # TODO: commented out the next line seems not needed
            # export REGISTRY_NAME="$(oc get route -n ${REGISTRY} ${REGISTRY} -o jsonpath={'.status.ingress[0].host'})"
        fi
        registry_login ${DESTINATION_REGISTRY}
        mirror_ocp 'hub' 'hub'
    else
        echo ">>>> This step to mirror ocp is not neccesary, everything looks ready: ${1}"
    fi

elif [[ ${1} == 'edgecluster' ]]; then
    if [[ -z ${ALLEDGECLUSTERS} ]]; then
        ALLEDGECLUSTERS=$(yq e '(.edgeclusters[] | keys)[]' ${EDGECLUSTERS_FILE})
    fi

    for edgecluster in ${ALLEDGECLUSTERS}; do
        # Get Edge-cluster Kubeconfig
        if [[ ! -f "${OUTPUTDIR}/kubeconfig-${edgecluster}" ]]; then
            extract_kubeconfig ${edgecluster}
        else
            export EDGE_KUBECONFIG="${OUTPUTDIR}/kubeconfig-${edgecluster}"
            echo "Exporting EDGE_KUBECONFIG: ${EDGE_KUBECONFIG}"
        fi

        # Loading variables here in purpose
        source ./common.sh 'edgecluster'
        # Here we need to trust on both registries
        trust_internal_registry 'hub'
        trust_internal_registry 'edgecluster' ${edgecluster}

        if ! ./verify_ocp_sync.sh 'edgecluster'; then

            oc --kubeconfig=${EDGE_KUBECONFIG} create namespace ${REGISTRY} -o yaml --dry-run=client | oc apply -f -

            ## Logging into the Source and Destination registries
            ${PODMAN_LOGIN_CMD} ${SOURCE_REGISTRY} -u ${REG_US} -p ${REG_PASS} --authfile=${PULL_SECRET}
            ${PODMAN_LOGIN_CMD} ${SOURCE_REGISTRY} -u ${REG_US} -p ${REG_PASS}
            ${PODMAN_LOGIN_CMD} ${DESTINATION_REGISTRY} -u ${REG_US} -p ${REG_PASS} --authfile=${PULL_SECRET}
            ${PODMAN_LOGIN_CMD} ${DESTINATION_REGISTRY} -u ${REG_US} -p ${REG_PASS}
            mirror_ocp 'edgecluster' ${edgecluster}
        else
            echo ">>>> This step to mirror ocp is not neccesary, everything looks ready: ${1}"
        fi
    done
fi<|MERGE_RESOLUTION|>--- conflicted
+++ resolved
@@ -18,11 +18,7 @@
     ## Extract the Edge-cluster kubeconfig and put it on the shared folder
     export EDGE_KUBECONFIG="${OUTPUTDIR}/kubeconfig-${1}"
     echo "Exporting EDGE_KUBECONFIG: ${EDGE_KUBECONFIG}"
-<<<<<<< HEAD
-    oc --kubeconfig=${KUBECONFIG_HUB} get secret -n $edgecluster $edgecluster-admin-kubeconfig -o jsonpath='{.data.kubeconfig}' | base64 -d >${EDGE_KUBECONFIG}
-=======
     oc --kubeconfig=${KUBECONFIG_HUB} extract -n $edgecluster secret/$edgecluster-admin-kubeconfig --to - >${EDGE_KUBECONFIG}
->>>>>>> 177b019b
 }
 
 function mirror_ocp() {
