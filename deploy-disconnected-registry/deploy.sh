#!/usr/bin/env bash

set -o pipefail
set -o nounset
set -m

# variables
# #########

# Load common vars
source ${WORKDIR}/shared-utils/common.sh
source ./common.sh ${1}

function render_file() {
    SOURCE_FILE=${1}
    if [[ $# -lt 2 ]]; then
        echo "Usage :"
        echo "  $0 <SOURCE FILE> <MODE> [<SPOKE_NAME>]"
        exit 1
    fi
    if [[ ${2} == 'hub' ]]; then
        cluster='hub'
        envsubst <${SOURCE_FILE} | oc --kubeconfig=${KUBECONFIG_HUB} apply -f -
    elif [[ ${2} == 'spoke' ]]; then
        cluster=${3}
        envsubst <${SOURCE_FILE} | oc --kubeconfig=${SPOKE_KUBECONFIG} apply -f -
    fi
}

function extract_kubeconfig() {
    ## Put Hub Kubeconfig in a safe place
    if [[ ! -f "${OUTPUTDIR}/kubeconfig-hub" ]]; then
        cp ${KUBECONFIG_HUB} "${OUTPUTDIR}/kubeconfig-hub"
    fi

    ## Extract the Spoke kubeconfig and put it on the shared folder
    export SPOKE_KUBECONFIG="${OUTPUTDIR}/kubeconfig-${1}"
    oc --kubeconfig=${KUBECONFIG_HUB} get secret -n $spoke $spoke-admin-kubeconfig -o jsonpath='{.data.kubeconfig}' | base64 -d >${SPOKE_KUBECONFIG}
}

function side_evict_error() {

    KUBEC=${1}
    echo ">> Looking for eviction errors"
    status='SchedulingDisabled'

    conflicting_node="$(oc --kubeconfig=${KUBEC} get node --no-headers | grep ${status} | cut -f1 -d\ )"

    if [[ -z ${conflicting_node} ]]; then
        echo "No masters on ${status}"
    else
        conflicting_daemon_pod=$(oc --kubeconfig=${KUBEC} get pod -n openshift-machine-config-operator -o wide --no-headers | grep daemon | grep ${conflicting_node} | cut -f1 -d\ )
        pattern_1="$(oc --kubeconfig=${KUBEC} logs -n openshift-machine-config-operator ${conflicting_daemon_pod} -c machine-config-daemon | grep drain.go | grep evicting | tail -1 | grep pods)"
        pattern_2="$(oc --kubeconfig=${KUBEC} logs -n openshift-machine-config-operator ${conflicting_daemon_pod} -c machine-config-daemon | grep drain.go | grep "Draining failed" | tail -1 | grep pod)"

        for log_entry in "${pattern_1}" "${pattern_2}"; do
            if [[ -z ${log_entry} ]]; then
                echo "No Conflicting LogEntry on ${conflicting_daemon_pod}"
            else
                echo ">> Conflicting LogEntry Found!!"
                pod=$(echo ${log_entry##*pods/} | cut -d\" -f2)
                conflicting_ns=$(oc --kubeconfig=${KUBEC} get pod -A | grep ${pod} | cut -f1 -d\ )

                echo ">> Clean Eviction triggered info: "
                echo NODE: ${conflicting_node}
                echo DAEMON: ${conflicting_daemon_pod}
                echo NS: ${conflicting_ns}
                echo LOG: ${log_entry}
                echo POD: ${pod}

                oc --kubeconfig=${KUBEC} delete pod -n ${conflicting_ns} ${pod} --force --grace-period=0
            fi
        done

    fi
}

function check_mcp() {

    echo Mode: ${1}
    if [[ ${1} == 'hub' ]]; then
        TARGET_KUBECONFIG=${KUBECONFIG_HUB}
        cluster=hub
    elif [[ ${1} == 'spoke' ]]; then
        TARGET_KUBECONFIG=${SPOKE_KUBECONFIG}
        cluster=${2}
    fi
    echo ">> Waiting for the MCO to grab the new MachineConfig for the certificate..."
    sleep 120

    echo ">>>> Waiting for MCP Updated field on: ${1}"
    echo ">>>>>>>>>>>>>>>>>>>>>>>>>>>>>>>>>>>>>>>>>>>>>>>>>>"
    timeout=0
    ready=false
    echo KUBECONFIG=${TARGET_KUBECONFIG}
    while [ "$timeout" -lt "1000" ]; do
        echo "Nodes:"
        oc --kubeconfig=${TARGET_KUBECONFIG} get nodes
        echo
        echo "MCP:"
        oc --kubeconfig=${TARGET_KUBECONFIG} get mcp
        echo
        if [[ $(oc --kubeconfig=${TARGET_KUBECONFIG} get mcp master -o jsonpath='{.status.conditions[?(@.type=="Updated")].status}') == 'True' ]]; then
            ready=true
            break
        fi
        echo "Waiting for MCP Updated field on: ${1}"
        sleep 20
        side_evict_error ${TARGET_KUBECONFIG}
        timeout=$((timeout + 1))
    done

    if [ "$ready" == "false" ]; then
        echo "Timeout waiting for MCP Updated field on: ${1}"
        exit 1
    fi
}

function check_ocs_ready() {
    echo ">>>> Waiting for OCS Cluster Ready"
    echo ">>>>>>>>>>>>>>>>>>>>>>>>>>>>>"
    timeout=0
    ready=false
    while [ "$timeout" -lt "1000" ]; do
        if [[ $(oc get --kubeconfig=${SPOKE_KUBECONFIG} -n openshift-storage storagecluster -ojsonpath='{.items[*].status.phase}') == "Ready" ]]; then
            ready=true
            break
        fi
        sleep 5
        timeout=$((timeout + 1))
    done
    if [ "$ready" == "false" ]; then
        echo "timeout waiting for OCS deployment to be ready..."
        exit 1
    fi
}

function check_route_ready() {
    echo ">>>> Waiting for registry route Ready"
    echo ">>>>>>>>>>>>>>>>>>>>>>>>>>>>>"
    timeout=0
    ready=false
    while [ "$timeout" -lt "1000" ]; do
        if [[ $(oc get --kubeconfig=${SPOKE_KUBECONFIG} route -n ${REGISTRY} --no-headers | wc -l) -eq 3 ]]; then
            ready=true
            break
        fi
        sleep 5
        timeout=$((timeout + 1))
    done
    if [ "$ready" == "false" ]; then
        echo "timeout waiting for Registry route t to be ready..."
        exit 1
    fi
}

function deploy_registry() {

    if [[ ${1} == 'hub' ]]; then
        TARGET_KUBECONFIG=${KUBECONFIG_HUB}
        cluster=hub
        echo ">>>> Deploy internal registry: ${REGISTRY} - Namespace: (${cluster})"
        echo ">>>>>>>>>>>>>>>>>>>>>>>>>>>>>>>>>>>>>>>>>>>>>>>>>>>>>>>>>>>>>>>>>>>>>>"
        # TODO: Render variables instead being static
        oc create namespace ${REGISTRY} -o yaml --dry-run=client | oc --kubeconfig=${TARGET_KUBECONFIG} apply -f -
        htpasswd -bBc ${AUTH_SECRET} ${REG_US} ${REG_PASS}
        oc -n ${REGISTRY} create secret generic ${SECRET} --from-file=${AUTH_SECRET} -o yaml --dry-run=client | oc --kubeconfig=${TARGET_KUBECONFIG} apply -f -
        oc -n ${REGISTRY} create configmap registry-conf --from-file=config.yml -o yaml --dry-run=client | oc --kubeconfig=${TARGET_KUBECONFIG} apply -f -
        oc --kubeconfig=${TARGET_KUBECONFIG} -n ${REGISTRY} apply -f ${REGISTRY_MANIFESTS}/deployment.yaml
        oc --kubeconfig=${TARGET_KUBECONFIG} -n ${REGISTRY} apply -f ${REGISTRY_MANIFESTS}/service.yaml
        oc --kubeconfig=${TARGET_KUBECONFIG} -n ${REGISTRY} apply -f ${REGISTRY_MANIFESTS}/pvc-registry.yaml
        oc --kubeconfig=${TARGET_KUBECONFIG} -n ${REGISTRY} apply -f ${REGISTRY_MANIFESTS}/route.yaml
    elif [[ ${1} == 'spoke' ]]; then
        TARGET_KUBECONFIG=${SPOKE_KUBECONFIG}
        source ./common.sh ${1}
        cluster=${2}
        echo ">>>> Deploy internal Quay Registry: ${REGISTRY} - Namespace: (${cluster})"
        echo ">>>>>>>>>>>>>>>>>>>>>>>>>>>>>>>>>>>>>>>>>>>>>>>>>>>>>>>>>>>>>>>>>>>>>>"
        # TODO: Render variables instead being static
        # check if ocs is ready before deploying registry
        check_ocs_ready

        # Create the registry deployment and wait for it
        echo ">> Creating the registry deployment"
        oc --kubeconfig=${TARGET_KUBECONFIG} -n ${REGISTRY} apply -f ${QUAY_MANIFESTS}/quay-operator.yaml
        sleep 30
        QUAY_OPERATOR=$(oc --kubeconfig=${TARGET_KUBECONFIG} -n "${REGISTRY}" get deployment -o name | grep quay-operator | cut -d '/' -f 2)
        echo ">> Waiting for the registry deployment to be ready"
        check_resource "deployment" "${QUAY_OPERATOR}" "Available" "${REGISTRY}" "${TARGET_KUBECONFIG}"

        # Create the config for the registry
        echo ">> Creating the config for the registry"
        oc create --kubeconfig=${TARGET_KUBECONFIG} -n ${REGISTRY} secret generic --from-file config.yaml=${QUAY_MANIFESTS}/config.yaml config-bundle-secret

        # Create the registry Quay CR
        echo ">> Creating the registry Quay CR"
        oc --kubeconfig=${TARGET_KUBECONFIG} -n ${REGISTRY} apply -f ${QUAY_MANIFESTS}/quay-cr.yaml
        sleep 240 # wait for the firsts pods and deployment
        echo ">> Waiting for the registry Quay CR to be ready"
        for dep in $(oc --kubeconfig=${TARGET_KUBECONFIG} -n ${REGISTRY} get deployment -o name | grep ${REGISTRY} | cut -d '/' -f 2 | xargs echo); do
            echo ">> waiting for deployment ${dep} in Quay operator to be ready"
            check_resource "deployment" "${dep}" "Available" "${REGISTRY}" "${TARGET_KUBECONFIG}"
        done

        # wait for route to be ready
        echo ">> Waiting for the registry route to be ready"
        check_route_ready

        # Get URL for api
        ROUTE="$(oc --kubeconfig=${TARGET_KUBECONFIG} get route -n ${REGISTRY} ${REGISTRY}-quay -o jsonpath={'.status.ingress[0].host'})"
        echo ">>>>>>>>>>> https://${ROUTE}/api/v1/user/initialize "
        APIURL="https://${ROUTE}/api/v1/user/initialize"

        # Call quay API to enable the dummy user
        echo ">> Calling quay API to enable the user"
        RESULT=$(curl -X POST -k ${APIURL} --header 'Content-Type: application/json' --data '{ "username": "dummy", "password":"dummy123", "email": "quayadmin@example.com", "access_token": true}')

        # Show result on screen
        echo ${RESULT}

        # example
        # {"access_token":"IL5BWPR55M1QCGOQHR0SWL7DNUONHQS6B3396XJB","email":"quayadmin@example.com","encrypted_password":"+62XmVm+yt3LyXfwt5YuXtqW4Hgu1h7GmmNjobSrIB0/REqjSKNVaLYaIMcxoioY","username":"dummy"}

        TOKEN=$(echo ${RESULT} | jq -r '.access_token')
        echo ">> Token from result is: ${TOKEN}"

        echo ">> Creating organizations for mirror to succeed"
        APIURL="https://${ROUTE}/api/v1/organization/"
        for organization in ocp4 olm olm-certified jparrill ocatopic ztpfw ; do
            echo ">> Creating organization ${organization}"
            curl -X POST -k -H "Authorization: Bearer ${TOKEN}" -H "Content-Type: application/json" ${APIURL} --data "{\"name\": \"${organization}\", \"email\": \"${organization}@redhat.com\"}"
        done
    fi

}

if [[ ${1} == 'hub' ]]; then
    if ! ./verify.sh 'hub'; then
<<<<<<< HEAD
        # Check if private registry 
        if [[ ${CUSTOM_REGISTRY} == "false" ]]; then
            deploy_registry 'hub'
            trust_internal_registry 'hub'
            ../"${SHARED_DIR}"/wait_for_deployment.sh -t 1000 -n "${REGISTRY}" "${REGISTRY}"
        else
            trust_internal_registry 'hub'
        fi
        
=======
        deploy_registry 'hub'
        trust_internal_registry 'hub'
        check_resource "deployment" "${REGISTRY}" "Available" "${REGISTRY}" "${KUBECONFIG_HUB}"
>>>>>>> 04e352fd
        render_file manifests/machine-config-certs.yaml 'hub'
        check_mcp 'hub'
        check_resource "deployment" "${REGISTRY}" "Available" "${REGISTRY}" "${KUBECONFIG_HUB}"
    else
        echo ">>>> This step to deploy registry on Hub is not neccesary, everything looks ready"
    fi
elif [[ ${1} == 'spoke' ]]; then

    if [[ -z ${ALLSPOKES} ]]; then
        ALLSPOKES=$(yq e '(.spokes[] | keys)[]' ${SPOKES_FILE})
    fi

    i=0
    for spoke in ${ALLSPOKES}; do
        # Get Spoke Kubeconfig
        echo "spoke: ${spoke}"
        if [[ ! -f "${OUTPUTDIR}/kubeconfig-${spoke}" ]]; then
            extract_kubeconfig ${spoke}
        else
            export SPOKE_KUBECONFIG="${OUTPUTDIR}/kubeconfig-${spoke}"
        fi

        # Verify step
        if ! ./verify.sh 'spoke'; then
            deploy_registry 'spoke' ${spoke}
            trust_internal_registry 'spoke' ${spoke}

            LIST_DEP=$(oc --kubeconfig=${SPOKE_KUBECONFIG} -n ${REGISTRY} get deployment -o name | grep ${REGISTRY} | cut -d '/' -f 2 | xargs echo)
            echo ">> Waiting for the registry Quay CR to be ready after updating the CA certificate"
            for dep in $LIST_DEP
            do
                echo ">> Waiting for deployment ${dep} in Quay operator to be ready"
                check_resource "deployment" "${dep}" "Available" "${REGISTRY}" "${SPOKE_KUBECONFIG}"
            done

            echo ">> Updating Node CA Root chain manually"
            recover_spoke_rsa ${spoke}
            trust_node_certificates ${spoke} ${i}

            echo ">> Waiting for the registry Quay CR to be ready after updating the MCP"
            for dep in $LIST_DEP
            do
                echo ">> Waiting for deployment ${dep} in Quay operator to be ready"
                check_resource "deployment" "${dep}" "Available" "${REGISTRY}" "${SPOKE_KUBECONFIG}"
            done

        else
            echo ">>>> This step to deploy registry on Spoke: ${spoke} is not neccesary, everything looks ready"
        fi
        i=$((i + 1))
    done
fi<|MERGE_RESOLUTION|>--- conflicted
+++ resolved
@@ -236,7 +236,6 @@
 
 if [[ ${1} == 'hub' ]]; then
     if ! ./verify.sh 'hub'; then
-<<<<<<< HEAD
         # Check if private registry 
         if [[ ${CUSTOM_REGISTRY} == "false" ]]; then
             deploy_registry 'hub'
@@ -246,11 +245,6 @@
             trust_internal_registry 'hub'
         fi
         
-=======
-        deploy_registry 'hub'
-        trust_internal_registry 'hub'
-        check_resource "deployment" "${REGISTRY}" "Available" "${REGISTRY}" "${KUBECONFIG_HUB}"
->>>>>>> 04e352fd
         render_file manifests/machine-config-certs.yaml 'hub'
         check_mcp 'hub'
         check_resource "deployment" "${REGISTRY}" "Available" "${REGISTRY}" "${KUBECONFIG_HUB}"
