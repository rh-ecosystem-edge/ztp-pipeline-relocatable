--- conflicted
+++ resolved
@@ -241,32 +241,24 @@
 
 if [[ ${1} == 'hub' ]]; then
     if ! ./verify.sh 'hub'; then
-<<<<<<< HEAD
         # Check if private registry 
         if [[ ${CUSTOM_REGISTRY} == "false" ]]; then
             deploy_registry 'hub'
             trust_internal_registry 'hub'
-
-            render_file manifests/machine-config-certs.yaml 'hub'
+            render_file manifests/machine-config-certs-master.yaml 'hub'
+            render_file manifests/machine-config-certs-worker.yaml 'hub'
+
             check_mcp 'hub'
+            check_resource "mcp" "master" "Updated" "default" "${KUBECONFIG_HUB}"
             check_resource "deployment" "${REGISTRY}" "Available" "${REGISTRY}" "${KUBECONFIG_HUB}"
-            ../"${SHARED_DIR}"/wait_for_deployment.sh -t 1000 -n "${REGISTRY}" "${REGISTRY}"
 
         elif  [[ ${CUSTOM_REGISTRY} == "true" ]]; then
             trust_internal_registry 'hub'
-            render_file manifests/machine-config-certs.yaml 'hub'
+            render_file manifests/machine-config-certs-master.yaml 'hub'
+            render_file manifests/machine-config-certs-worker.yaml 'hub'
             check_mcp 'hub'
         fi   
-=======
-        deploy_registry 'hub'
-        trust_internal_registry 'hub'
-        check_resource "deployment" "${REGISTRY}" "Available" "${REGISTRY}" "${KUBECONFIG_HUB}"
-        check_mcp 'hub'
-        render_file manifests/machine-config-certs-master.yaml 'hub'
-        render_file manifests/machine-config-certs-worker.yaml 'hub'
-        check_resource "mcp" "master" "Updated" "default" "${KUBECONFIG_HUB}"
-        check_resource "deployment" "${REGISTRY}" "Available" "${REGISTRY}" "${KUBECONFIG_HUB}"
->>>>>>> aae03acf
+
     else
         echo ">>>> This step to deploy registry on Hub is not neccesary, everything looks ready"
     fi
